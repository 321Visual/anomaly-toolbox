"""Module containing the various Models and ModelAssemblers."""

from .ganomaly import GANomalyAssembler, GANomalyDiscriminator, GANomalyGenerator
<<<<<<< HEAD
from .anogan import AnoGANAssembler, AnoGANMNISTAssembler
from .egbad import EGBADBiGANAssembler
=======
from .anogan import AnoGANMNISTAssembler
>>>>>>> 810fc32a

__ALL__ = [
    "AnoGANMNISTAssembler",
    "EGBADBiGANAssembler",
    "GANomalyAssembler",
    "GANomalyDiscriminator",
    "GANomalyGenerator",
]<|MERGE_RESOLUTION|>--- conflicted
+++ resolved
@@ -1,12 +1,8 @@
 """Module containing the various Models and ModelAssemblers."""
 
 from .ganomaly import GANomalyAssembler, GANomalyDiscriminator, GANomalyGenerator
-<<<<<<< HEAD
-from .anogan import AnoGANAssembler, AnoGANMNISTAssembler
+from .anogan import AnoGANMNISTAssembler
 from .egbad import EGBADBiGANAssembler
-=======
-from .anogan import AnoGANMNISTAssembler
->>>>>>> 810fc32a
 
 __ALL__ = [
     "AnoGANMNISTAssembler",
