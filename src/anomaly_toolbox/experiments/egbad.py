"""EGBAD experiments suite."""

from pathlib import Path
<<<<<<< HEAD
from typing import Dict
=======
from typing import Dict, List
>>>>>>> 602b53c4

import tensorflow as tf

from anomaly_toolbox.datasets.dataset import AnomalyDetectionDataset
from anomaly_toolbox.experiments.experiment import Experiment
from anomaly_toolbox.hps import hparam_parser
from anomaly_toolbox.trainers.egbad import EGBAD


class EGBADExperiment(Experiment):
    """
    EGBAD experiment.
    """

    def __init__(self, hparams_path: Path, log_dir: Path):
        super().__init__(hparams_path, log_dir)

        # Get the hyperparameters
        self._hps = hparam_parser(
            hparams_path,
            "egbad",
            list(self.hyperparameters().union(EGBAD.hyperparameters())),
        )

    def experiment(
        self, hps: Dict, log_dir: Path, dataset: AnomalyDetectionDataset
    ) -> None:
        """Experiment execution - architecture specific.
        Args:
            hps: Dictionary with the parameters to use for the current run.
            log_dir: Where to store the tensorboard logs.
            dataset: The dataset to use for model training and evaluation.
        """
        summary_writer = tf.summary.create_file_writer(str(log_dir))
        new_size = (28, 28)

        # Create the dataset
        dataset.configure(
            anomalous_label=hps["anomalous_label"],
            batch_size=hps["batch_size"],
            new_size=new_size,
            shuffle_buffer_size=hps["shuffle_buffer_size"],
            output_range=(-1, 1),
        )

        trainer = EGBAD(
            dataset=dataset,
            hps=hps,
            summary_writer=summary_writer,
            log_dir=log_dir,
        )

        trainer.train(
            epochs=hps["epochs"],
            step_log_frequency=hps["step_log_frequency"],
        )<|MERGE_RESOLUTION|>--- conflicted
+++ resolved
@@ -1,18 +1,14 @@
 """EGBAD experiments suite."""
 
 from pathlib import Path
-<<<<<<< HEAD
 from typing import Dict
-=======
-from typing import Dict, List
->>>>>>> 602b53c4
 
 import tensorflow as tf
 
 from anomaly_toolbox.datasets.dataset import AnomalyDetectionDataset
 from anomaly_toolbox.experiments.experiment import Experiment
 from anomaly_toolbox.hps import hparam_parser
-from anomaly_toolbox.trainers.egbad import EGBAD
+from anomaly_toolbox.trainers import EGBAD
 
 
 class EGBADExperiment(Experiment):
@@ -48,7 +44,6 @@
             batch_size=hps["batch_size"],
             new_size=new_size,
             shuffle_buffer_size=hps["shuffle_buffer_size"],
-            output_range=(-1, 1),
         )
 
         trainer = EGBAD(
